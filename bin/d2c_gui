--- conflicted
+++ resolved
@@ -41,19 +41,11 @@
     app.MainLoop()
 
 def init(dao):
-<<<<<<< HEAD
-	
-    if os.path.exists(dao.fileName):
-		return
-	
-    #dao.setConfValue('version', '0.1')
-=======
 
     if dao.getConfValue('version') is not None:
         return
 
     dao.setConfValue('version', '0.1')
->>>>>>> 87df0940
 
     X86 = Architecture('x86')
     X86_64 = Architecture('x86_64')
@@ -97,12 +89,7 @@
 
     for cloud in clouds:
         dao.add(cloud)
-<<<<<<< HEAD
-            
-    dao.add(myWorkerImg) 
-=======
->>>>>>> 87df0940
-    
+
     cloud = clouds[0]
     
     ramdisk = Ramdisk("eri-83141744", cloud, archs[1])
